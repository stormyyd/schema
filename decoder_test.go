--- conflicted
+++ resolved
@@ -5,12 +5,8 @@
 package schema
 
 import (
-<<<<<<< HEAD
+	"errors"
 	"reflect"
-=======
-	//"reflect"
-	"errors"
->>>>>>> 180d0555
 	"strings"
 	"testing"
 )
@@ -1104,7 +1100,6 @@
 	}
 }
 
-<<<<<<< HEAD
 //Invalid data provided by client should not panic (github issue 33)
 func TestInvalidDataProvidedByClient(t *testing.T) {
 	defer func() {
@@ -1195,8 +1190,8 @@
 		if got, want := expected[i], result.Multiple[i]; got != want {
 			t.Errorf("%d: got %s, want %s", got, want)
 		}
-=======
-// ----------------------------------------------------------------------------
+	}
+}
 
 type S13 struct {
 	Value []S14
@@ -1334,6 +1329,5 @@
 
 	if err := decoder.Decode(&s, data); err == nil {
 		t.Error("Not detecting when there's no converter")
->>>>>>> 180d0555
 	}
 }